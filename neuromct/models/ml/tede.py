"""
Transformer Encoder Density Estimator (TEDE) model implementation.

This module implements a transformer-based model for energy spectrum estimation.
The model uses a transformer encoder architecture to process LS parameters
and source types to predict energy spectrum probability densities.
"""

import torch
import torch.nn as nn

from .modules import Softmax


class TEDE(nn.Module):
    """
    Transformer Encoder Density Estimator (TEDE) model.

    This model implements a transformer encoder-based architecture for energy spectrum estimation.
    It processes LS parameters and source types through a transformer encoder
    to predict the probability density function of the energy spectrum.

    The model architecture consists of:
    1. Input embeddings for parameters and source types
    2. A transformer encoder for feature processing
    3. Regression head for final bin-to-bin density estimation

    Parameters
    ----------
    n_sources : int
        Number of different calibration source types.
    params_dim : int
        Number of LS parameters: kB, fC, Y.
    output_dim : int
        Number of bins in the energy spectrum.
    activation : str
        Activation function for the transformer layers. 
        Options: 'relu', 'gelu'.
    n_tokens_per_param : int
        Number of tokens per LS parameter.
    d_model : int
        Dimension of the transformer model's internal representation.
    nhead : int
        Number of attention heads in the transformer encoder.
    num_encoder_layers : int
        Number of transformer encoder layers.
    dim_feedforward : int
        Dimension of the feedforward network in transformer layers.
    dropout : float
        Dropout rate for regularization in the transformer layers.
    temperature : float
        Temperature parameter for Softmax scaling.
    bin_size : torch.Tensor
        Bin size of the energy spectrum.
    """
    def __init__(self,
             n_sources: int,
             params_dim: int,
             output_dim: int,
             activation: str,
             n_tokens_per_param: int,
             d_model: int,
             nhead: int,
             num_encoder_layers: int,
             dim_feedforward: int,
             dropout: float,
             temperature: float,
             bin_size: torch.Tensor
        ):
        super(TEDE, self).__init__()
        self.bin_size = bin_size
<<<<<<< HEAD
        self.d_model = d_model

        # self.param_emb_embedding = nn.Sequential(
        #     nn.Linear(1, d_model // 4),
        #     #nn.LayerNorm(d_model // 4),
        #     nn.ReLU() if activation == 'relu' else nn.GELU(),
        #     nn.Linear(d_model // 4, d_model // 2),
        #     #nn.LayerNorm(d_model // 2),
        #     nn.ReLU() if activation == 'relu' else nn.GELU(),
        #     nn.Linear(d_model // 2, d_model),
        # )
        self.param_emb_embedding = nn.Sequential(
            nn.Linear(3, d_model // 2),
            nn.ReLU() if activation == 'relu' else nn.GELU(),
            nn.Linear(d_model // 2, d_model),
            nn.ReLU() if activation == 'relu' else nn.GELU(),
            nn.Linear(d_model, d_model * 3),
=======
        self.params_dim = params_dim
        self.n_tokens_per_param = n_tokens_per_param
        self.d_model = d_model

        emb_output_dim = d_model * n_tokens_per_param * params_dim
        self.param_emb_embedding = nn.Sequential(
            nn.Linear(params_dim, d_model // 2),
            nn.LayerNorm(d_model // 2),
            nn.ReLU() if activation == 'relu' else nn.GELU(),
            nn.Linear(d_model // 2, d_model),
            nn.LayerNorm(d_model),
            nn.ReLU() if activation == 'relu' else nn.GELU(),
            nn.Linear(d_model, emb_output_dim),
>>>>>>> f4469ef8
        )
        self.source_type_embedding = nn.Embedding(n_sources, d_model)

        encoder_layer = nn.TransformerEncoderLayer(
            d_model=d_model,
            nhead=nhead,
            dim_feedforward=dim_feedforward,
            dropout=dropout,
            batch_first=True,
            activation=activation
        )

        self.transformer_encoder = nn.TransformerEncoder(
            encoder_layer,
            num_layers=num_encoder_layers
        )

        self.regression_head = nn.Sequential(
            nn.Flatten(),
<<<<<<< HEAD
            nn.Linear(d_model * 4, output_dim), # * 4 stands for the number of parameters and source type
=======
            nn.Linear(emb_output_dim + d_model, output_dim),
>>>>>>> f4469ef8
            nn.LayerNorm(output_dim),
            nn.ReLU() if activation == 'relu' else nn.GELU(),
            nn.Linear(output_dim, output_dim),
            Softmax(temperature=temperature, dim=1)
        )

    def forward(self, params, source_types):
        """
        Forward pass through the TEDE model.

        Parameters
        ----------
        params : torch.Tensor
            LS parameters of shape [batch_size, param_dim].
        source_types : torch.Tensor
            Source type indices of shape [batch_size].

        Returns
        -------
        torch.Tensor
            Predicted PDF encoded in output_dim number of bins: [batch_size, output_dim].

        Notes
        -----
        The forward pass consists of the following steps:
        1. Embed source types and parameters
        2. Concatenate embeddings for transformer input
        3. Process through transformer encoder
        4. Map the transformer output to the output (number of bins) dimension
        5. Apply temperature-scaled Softmax for normalization and divide by bin size to get PDF
        """
<<<<<<< HEAD
        param_emb = self.param_emb_embedding(params)  # [B, param_dim] -> [B, param_dim*d_model]
        param_emb = param_emb.reshape(-1, params.shape[1], self.d_model)  # [B, param_dim*d_model] -> [B, param_dim, d_model]
        source_type_emb = self.source_type_embedding(source_types) #  [B, 1] -> [B, 1, d_model]
        embs_cat = torch.cat((param_emb, source_type_emb), dim=1) # [B, param_dim+1, d_model]
        x = self.transformer_encoder(embs_cat) # [B, param_dim+1, d_model]
        spectra_pdf = self.regression_head(x) / self.bin_size # [B, output_dim]
=======
         # [B, params_dim] -> [B, params_dim*n_tokens_per_param*d_model]
        param_emb = self.param_emb_embedding(params)

        # [B, params_dim*n_tokens_per_param*d_model] -> [B, params_dim*n_tokens_per_param, d_model]
        param_emb = param_emb.reshape(-1, self.params_dim * self.n_tokens_per_param, self.d_model) 

        # [B, 1] -> [B, 1, d_model]
        source_type_emb = self.source_type_embedding(source_types)

        # [B, params_dim*n_tokens_per_param+1, d_model]
        embs_cat = torch.cat((param_emb, source_type_emb), dim=1)

        # [B, params_dim*n_tokens_per_param+1, d_model]
        x = self.transformer_encoder(embs_cat)

        # [B, params_dim*n_tokens_per_param+1, d_model] -> [B, output_dim]
        spectra_pdf = self.regression_head(x) / self.bin_size
>>>>>>> f4469ef8
        return spectra_pdf<|MERGE_RESOLUTION|>--- conflicted
+++ resolved
@@ -69,25 +69,6 @@
         ):
         super(TEDE, self).__init__()
         self.bin_size = bin_size
-<<<<<<< HEAD
-        self.d_model = d_model
-
-        # self.param_emb_embedding = nn.Sequential(
-        #     nn.Linear(1, d_model // 4),
-        #     #nn.LayerNorm(d_model // 4),
-        #     nn.ReLU() if activation == 'relu' else nn.GELU(),
-        #     nn.Linear(d_model // 4, d_model // 2),
-        #     #nn.LayerNorm(d_model // 2),
-        #     nn.ReLU() if activation == 'relu' else nn.GELU(),
-        #     nn.Linear(d_model // 2, d_model),
-        # )
-        self.param_emb_embedding = nn.Sequential(
-            nn.Linear(3, d_model // 2),
-            nn.ReLU() if activation == 'relu' else nn.GELU(),
-            nn.Linear(d_model // 2, d_model),
-            nn.ReLU() if activation == 'relu' else nn.GELU(),
-            nn.Linear(d_model, d_model * 3),
-=======
         self.params_dim = params_dim
         self.n_tokens_per_param = n_tokens_per_param
         self.d_model = d_model
@@ -101,7 +82,6 @@
             nn.LayerNorm(d_model),
             nn.ReLU() if activation == 'relu' else nn.GELU(),
             nn.Linear(d_model, emb_output_dim),
->>>>>>> f4469ef8
         )
         self.source_type_embedding = nn.Embedding(n_sources, d_model)
 
@@ -121,11 +101,7 @@
 
         self.regression_head = nn.Sequential(
             nn.Flatten(),
-<<<<<<< HEAD
-            nn.Linear(d_model * 4, output_dim), # * 4 stands for the number of parameters and source type
-=======
             nn.Linear(emb_output_dim + d_model, output_dim),
->>>>>>> f4469ef8
             nn.LayerNorm(output_dim),
             nn.ReLU() if activation == 'relu' else nn.GELU(),
             nn.Linear(output_dim, output_dim),
@@ -157,14 +133,6 @@
         4. Map the transformer output to the output (number of bins) dimension
         5. Apply temperature-scaled Softmax for normalization and divide by bin size to get PDF
         """
-<<<<<<< HEAD
-        param_emb = self.param_emb_embedding(params)  # [B, param_dim] -> [B, param_dim*d_model]
-        param_emb = param_emb.reshape(-1, params.shape[1], self.d_model)  # [B, param_dim*d_model] -> [B, param_dim, d_model]
-        source_type_emb = self.source_type_embedding(source_types) #  [B, 1] -> [B, 1, d_model]
-        embs_cat = torch.cat((param_emb, source_type_emb), dim=1) # [B, param_dim+1, d_model]
-        x = self.transformer_encoder(embs_cat) # [B, param_dim+1, d_model]
-        spectra_pdf = self.regression_head(x) / self.bin_size # [B, output_dim]
-=======
          # [B, params_dim] -> [B, params_dim*n_tokens_per_param*d_model]
         param_emb = self.param_emb_embedding(params)
 
@@ -182,5 +150,4 @@
 
         # [B, params_dim*n_tokens_per_param+1, d_model] -> [B, output_dim]
         spectra_pdf = self.regression_head(x) / self.bin_size
->>>>>>> f4469ef8
         return spectra_pdf